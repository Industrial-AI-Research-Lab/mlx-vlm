--- conflicted
+++ resolved
@@ -39,12 +39,7 @@
     parser.add_argument(
         "--adapter-type",
         type=str,
-<<<<<<< HEAD
         default="mlx_vlm",
-=======
-        default="peft",
->>>>>>> a7a197a7
-        help="Type of adapter to use. Available options: 'mlx_vlm', 'peft', 'unsloth'",
     )
     parser.add_argument(
         "--image",
